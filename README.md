--- conflicted
+++ resolved
@@ -1,12 +1,7 @@
-<<<<<<< HEAD
 ## FabricHealer 1.2.1
-### Configuration as Logic and auto-mitigation in Service Fabric clusters
-=======
-## FabricHealer 1.2.0
 ### Service Fabric Auto-Repair Service with Declarative Logic for Repair Workflow Configuration
 
 [![Deploy to Azure](https://aka.ms/deploytoazurebutton)](https://portal.azure.com/#create/Microsoft.Template/uri/https%3A%2F%2Fraw.githubusercontent.com%2Fmicrosoft%2Fservice-fabric-healer%2Fmain%2FDocumentation%2FDeployment%2Fservice-fabric-healer.json)
->>>>>>> 8efab05f
 
 FabricHealer (FH) is a .NET 6 Service Fabric application that attempts to automatically fix a set of reliably solvable problems that can take place in Service Fabric
 applications (including containers), host virtual machines, and logical disks (scoped to space usage problems only). These repairs mostly employ a set of Service Fabric API calls, but can also be fully customizable (like Disk repair). All repairs are safely orchestrated through the Service Fabric RepairManager system service.
@@ -77,11 +72,11 @@
 
 #Copy $path contents (FO app package) to server:
 
-Copy-ServiceFabricApplicationPackage -ApplicationPackagePath $path -CompressPackage -ApplicationPackagePathInImageStore FH1110 -TimeoutSec 1800
+Copy-ServiceFabricApplicationPackage -ApplicationPackagePath $path -CompressPackage -ApplicationPackagePathInImageStore FH121 -TimeoutSec 1800
 
 #Register FO ApplicationType:
 
-Register-ServiceFabricApplicationType -ApplicationPathInImageStore FH1110
+Register-ServiceFabricApplicationType -ApplicationPathInImageStore FH121
 
 #Create FO application (if not already deployed at lesser version):
 
