## FabricHealer
### Configuration as Logic and auto-mitigation in Service Fabric clusters

<<<<<<< HEAD
FabricHealer (FH) is a Service Fabric application that attempts to automatically fix a set of reliably solvable problems that can take place in Service Fabric applications (including containers), host virtual machines, and logical disks (scoped to space usage problems only). These repairs mostly employ a set of Service Fabric API calls, but can also be fully customizable (like Disk repair). All repairs are safely orchestrated through the Service Fabric RepairManager system service. Repair workflow configuration is written as [Prolog](http://www.let.rug.nl/bos/lpn//lpnpage.php?pageid=online)-like [logic](https://github.com/microsoft/service-fabric-healer/blob/main/FabricHealer/PackageRoot/Config/LogicRules) with [supporting external predicates](https://github.com/microsoft/service-fabric-healer/blob/main/FabricHealer/Repair/Guan) written in C#. 

FabricHealer's Configuration-as-Logic feature is made possible by a new logic programming library for .NET, [Guan](https://github.com/microsoft/guan), also in Preview. The fun starts when FabricHealer detects supported error or warning health events reported by [FabricObserver](https://github.com/microsoft/service-fabric-observer).
=======
FabricHealer is a Service Fabric application that attempts to automatically fix a set of reliably solvable problems that can take place in Service Fabric applications
(including containers), host virtual machines, and logical disks (scoped to space usage problems only).
These repairs mostly employ a set of Service Fabric API calls, but can also be fully customizable (like Disk repair).
All repairs are safely orchestrated through Service Fabric’s RepairManager service.
Repair workflow configuration is written as [Prolog](http://www.let.rug.nl/bos/lpn//lpnpage.php?pageid=online)-like [logic](https://github.com/microsoft/service-fabric-healer/tree/main/FabricHealer/PackageRoot/Config/LogicRules) with supporting external predicates written in C#.
FabricHealer's Configuration-as-Logic feature is made possible by a new logic programming library for .NET, [Guan](https://github.com/microsoft/guan), also in Preview.
The fun starts when FabricHealer detects supported error or warning health events reported by [FabricObserver](https://github.com/microsoft/service-fabric-observer).
>>>>>>> 6607a5c6

FabricHealer is implemented as a stateless singleton service that runs on all nodes in a Linux or Windows Service Fabric cluster. It is a .NET Core 3.1 application and has been tested on Windows (2016/2019) and Ubuntu (16/18.04).  

All warning and error health reports created by [FabricObserver](https://github.com/microsoft/service-fabric-observer) and subsequently repaired by FabricHealer are user-configured - developer control extends from unhealthy event source to related healing operations. 

FabricObserver and FabricHealer are part of a family of highly configurable Service Fabric observability tools that work together to keep your clusters green.

<<<<<<< HEAD
To learn more about FabricHealer's configuration-as-logic model, [click here.](https://github.com/microsoft/service-fabric-healer/blob/main/Documentation/LogicWorkflows.md)  
=======
To learn more about FabricHealer's configuration-as-logic model, [click here.](https://github.com/microsoft/service-fabric-healer/tree/main/Documentation/LogicWorkflows.md)  
>>>>>>> 6607a5c6

```
FabricHealer requires that FabricObserver and RepairManager (RM) service are deployed. 
```
```
For VM level repair, InfrastructureService (IS) service must be deployed.
```

## Build and run  

1. Clone the repo.
2. Install [.NET Core 3.1](https://dotnet.microsoft.com/download/dotnet-core/3.1)
3. Build. 

***Note: FabricHealer must be run under the LocalSystem account (see ApplicationManifest.xml) in order to function correctly. This means on Windows, by default, it will run as System user. On Linux, by default, it will run as root user. You do not have to make any changes to ApplicationManifest.xml for this to be the case.*** 

## Using FabricHealer  

```
FabricHealer is a service specifically designed to auto-mitigate Service Fabric service issues that are generally 
the result of bugs in user code.
```  

Let's say you have a service that is using too much memory or too many ephemeral ports, as defined in both FabricObserver (which generates the Warning(s)) and in your related logic rule (this is optional since you can decide that if FabricObserver warns, then FabricHealer should mitigate without testing the related metric value that led to the Warning by FabricObserver, which, of course, you configured. It's up to you.). You would use FabricHealer to keep the problem in check while your developers figure out the root cause and fix the bug(s) that lead to resource usage over-consumption. FabricHealer is really just a temporary solution to problems, not a fix. This is how you should think about auto-mitigation, generally. FabricHealer aims to keep your cluster green while you fix your bugs. With it's configuration-as-logic support, you can easily specify that some repair for some service should only be attempted for n weeks or months, while your dev team fixes the underlying issues with the problematic service. FabricHealer should be thought of as a "disappearing task force" in that it can provide stability during times of instability, then "go away" when bugs are fixed. 

FabricHealer comes with a number of already-implemented/tested target-specific logic rules. You will only need to modify existing rules to get going quickly. FabricHealer is a rule-based repair service and the rules are defined in logic. These rules also form FabricHealer's repair workflow configuration. This is what is meant by Configuration-as-Logic. The only use of XML-based configuration with respect to repair workflow is enabling automitigation (big on/off switch), enabling repair policies, and specifying rule file names. The rest is just the typical Service Fabric application configuration that you know and love. Most of the settings in Settings.xml are overridable parameters and you set the values in ApplicationManifest.xml. This enables versionless parameter-only application upgrades, which means you can change Settings.xml-based settings without redeploying FabricHealer. 

### Repair ephemeral port usage issue for application service process

```Prolog
## Ephemeral Ports - Number of ports in use for any SF service process belonging to the specified SF Application. 
## Attempt the restart code package mitigation for the offending service if the number of ephemeral ports it has opened is greater than 5000.
## Maximum of 5 repairs within a 5 hour window.
Mitigate(AppName="fabric:/IlikePorts", MetricName="EphemeralPorts", MetricValue=?MetricValue) :- ?MetricValue > 5000, 
    TimeScopedRestartCodePackage(5, 05:00:00).
```

### Repair memory usage issue for application service process

```Prolog
## Memory - Percent In Use for any SF service process belonging to the specified SF Application. 
## Attempt the restart code package mitigation for the offending service if the percentage (of total) physical memory it is consuming is at or exceeding 70.
## Maximum of 3 repairs within a 30 minute window.
Mitigate(AppName="fabric:/ILikeMemory", MetricName="MemoryPercent", MetricValue=?MetricValue) :- ?MetricValue >= 70, 
    TimeScopedRestartCodePackage(3, 00:30:00).
```  

## Quickstart

<<<<<<< HEAD
To quickly learn how to use FabricHealer, please see the [simple scenario-based examples.](https://github.com/microsoft/service-fabric-healer/blob/main/Documentation/Using.md) 

# Operational Telemetry 
Please see [FabricHealer Operational Telemetry](/Documentation/OperationalTelemetry.md) for detailed information on the user agnostic (Non-PII) data FabricHealer sends to Microsoft (opt out with a simple configuration parameter change).
Please consider leaving this enabled so your friendly neighborhood FabricObserver devs can understand how FO is doing in the real world. We would really appreciate it!

=======
To quickly learn how to use FabricHealer, please see the [simple scenario-based examples.](https://github.com/microsoft/service-fabric-healer/tree/main/Documentation/Using.md)
>>>>>>> 6607a5c6

## Contributing

This project welcomes contributions and suggestions.  Most contributions require you to agree to a
Contributor License Agreement (CLA) declaring that you have the right to, and actually do, grant us
the rights to use your contribution. For details, visit https://cla.opensource.microsoft.com.

When you submit a pull request, a CLA bot will automatically determine whether you need to provide
a CLA and decorate the PR appropriately (e.g., status check, comment). Simply follow the instructions
provided by the bot. You will only need to do this once across all repos using our CLA.

This project has adopted the [Microsoft Open Source Code of Conduct](https://opensource.microsoft.com/codeofconduct/).
For more information see the [Code of Conduct FAQ](https://opensource.microsoft.com/codeofconduct/faq/) or
contact [opencode@microsoft.com](mailto:opencode@microsoft.com) with any additional questions or comments.<|MERGE_RESOLUTION|>--- conflicted
+++ resolved
@@ -1,19 +1,9 @@
 ## FabricHealer
 ### Configuration as Logic and auto-mitigation in Service Fabric clusters
 
-<<<<<<< HEAD
 FabricHealer (FH) is a Service Fabric application that attempts to automatically fix a set of reliably solvable problems that can take place in Service Fabric applications (including containers), host virtual machines, and logical disks (scoped to space usage problems only). These repairs mostly employ a set of Service Fabric API calls, but can also be fully customizable (like Disk repair). All repairs are safely orchestrated through the Service Fabric RepairManager system service. Repair workflow configuration is written as [Prolog](http://www.let.rug.nl/bos/lpn//lpnpage.php?pageid=online)-like [logic](https://github.com/microsoft/service-fabric-healer/blob/main/FabricHealer/PackageRoot/Config/LogicRules) with [supporting external predicates](https://github.com/microsoft/service-fabric-healer/blob/main/FabricHealer/Repair/Guan) written in C#. 
 
 FabricHealer's Configuration-as-Logic feature is made possible by a new logic programming library for .NET, [Guan](https://github.com/microsoft/guan), also in Preview. The fun starts when FabricHealer detects supported error or warning health events reported by [FabricObserver](https://github.com/microsoft/service-fabric-observer).
-=======
-FabricHealer is a Service Fabric application that attempts to automatically fix a set of reliably solvable problems that can take place in Service Fabric applications
-(including containers), host virtual machines, and logical disks (scoped to space usage problems only).
-These repairs mostly employ a set of Service Fabric API calls, but can also be fully customizable (like Disk repair).
-All repairs are safely orchestrated through Service Fabric’s RepairManager service.
-Repair workflow configuration is written as [Prolog](http://www.let.rug.nl/bos/lpn//lpnpage.php?pageid=online)-like [logic](https://github.com/microsoft/service-fabric-healer/tree/main/FabricHealer/PackageRoot/Config/LogicRules) with supporting external predicates written in C#.
-FabricHealer's Configuration-as-Logic feature is made possible by a new logic programming library for .NET, [Guan](https://github.com/microsoft/guan), also in Preview.
-The fun starts when FabricHealer detects supported error or warning health events reported by [FabricObserver](https://github.com/microsoft/service-fabric-observer).
->>>>>>> 6607a5c6
 
 FabricHealer is implemented as a stateless singleton service that runs on all nodes in a Linux or Windows Service Fabric cluster. It is a .NET Core 3.1 application and has been tested on Windows (2016/2019) and Ubuntu (16/18.04).  
 
@@ -21,11 +11,7 @@
 
 FabricObserver and FabricHealer are part of a family of highly configurable Service Fabric observability tools that work together to keep your clusters green.
 
-<<<<<<< HEAD
 To learn more about FabricHealer's configuration-as-logic model, [click here.](https://github.com/microsoft/service-fabric-healer/blob/main/Documentation/LogicWorkflows.md)  
-=======
-To learn more about FabricHealer's configuration-as-logic model, [click here.](https://github.com/microsoft/service-fabric-healer/tree/main/Documentation/LogicWorkflows.md)  
->>>>>>> 6607a5c6
 
 ```
 FabricHealer requires that FabricObserver and RepairManager (RM) service are deployed. 
@@ -75,16 +61,13 @@
 
 ## Quickstart
 
-<<<<<<< HEAD
+
 To quickly learn how to use FabricHealer, please see the [simple scenario-based examples.](https://github.com/microsoft/service-fabric-healer/blob/main/Documentation/Using.md) 
 
 # Operational Telemetry 
 Please see [FabricHealer Operational Telemetry](/Documentation/OperationalTelemetry.md) for detailed information on the user agnostic (Non-PII) data FabricHealer sends to Microsoft (opt out with a simple configuration parameter change).
 Please consider leaving this enabled so your friendly neighborhood FabricObserver devs can understand how FO is doing in the real world. We would really appreciate it!
 
-=======
-To quickly learn how to use FabricHealer, please see the [simple scenario-based examples.](https://github.com/microsoft/service-fabric-healer/tree/main/Documentation/Using.md)
->>>>>>> 6607a5c6
 
 ## Contributing
 
