--- conflicted
+++ resolved
@@ -2,11 +2,7 @@
 <package xmlns="http://schemas.microsoft.com/packaging/2013/05/nuspec.xsd">
   <metadata minClientVersion="3.3.0">
     <id>%PACKAGE_ID%</id>
-<<<<<<< HEAD
-    <version>1.1.1.831</version>
-=======
     <version>1.1.1.960</version>
->>>>>>> e19058ce
     <releaseNotes>
 
 	</releaseNotes>
