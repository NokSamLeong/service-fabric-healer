﻿// ------------------------------------------------------------
//  Copyright (c) Microsoft Corporation.  All rights reserved.
//  Licensed under the MIT License (MIT). See License.txt in the repo root for license information.
// ------------------------------------------------------------

using System;
using System.Collections.Generic;
using System.Fabric.Health;
using System.Threading;
using System.Threading.Tasks;
using FabricHealer.Interfaces;
using FabricHealer.Repair;
using Microsoft.ApplicationInsights;
using Microsoft.ApplicationInsights.DataContracts;
using Microsoft.ApplicationInsights.Extensibility;

namespace FabricHealer.Utilities.Telemetry
{
    /// <summary>
    /// Abstracts the ApplicationInsights telemetry API calls allowing
    /// other telemetry providers to be plugged in.
    /// </summary>
    public class AppInsightsTelemetry : ITelemetryProvider
    {
        /// <summary>
        /// ApplicationInsights telemetry client.
        /// </summary>
        private readonly TelemetryClient telemetryClient;
        private readonly Logger logger;

        /// <summary>
        /// OBSOLETE: DO NOT USE. Application Insights InstrumentationKey is deprecated. Pass a full ConnectionString to AppInsightsTelemetry constructor instead.
        /// </summary>
        public string Key
        {
<<<<<<< HEAD
            logger = new Logger("TelemetryLog");
            telemetryClient = new TelemetryClient(new TelemetryConfiguration() { InstrumentationKey = key });
=======
            get => throw new NotSupportedException("Key unsupported for ApplicationInsights (InstrumentationKey is deprecated). Use ConnectionString instead.");
            set => throw new NotSupportedException("Key unsupported for ApplicationInsights (InstrumentationKey is deprecated). Use ConnectionString instead.");
        }

        public AppInsightsTelemetry(string connectionString)
        {
            logger = new Logger("TelemetryLog");
            telemetryClient = new TelemetryClient(new TelemetryConfiguration() { ConnectionString = connectionString });
>>>>>>> e19058ce
        }

        /// <summary>
        /// Gets a value indicating whether telemetry is enabled or not.
        /// </summary>
        private bool IsEnabled => telemetryClient.IsEnabled() && FabricHealerManager.ConfigSettings.TelemetryEnabled;

        /// <summary>
        /// Calls AI to track the availability.
        /// </summary>
        /// <param name="serviceName">Service name.</param>
        /// <param name="instance">Instance identifier.</param>
        /// <param name="testName">Availability test name.</param>
        /// <param name="captured">The time when the availability was captured.</param>
        /// <param name="duration">The time taken for the availability test to run.</param>
        /// <param name="location">Name of the location the availability test was run from.</param>
        /// <param name="success">True if the availability test ran successfully.</param>
        /// <param name="cancellationToken">CancellationToken instance.</param>
        /// <param name="message">Error message on availability test run failure.</param>
        /// <returns>A <see cref="Task"/> representing the asynchronous operation.</returns>
        public Task ReportAvailabilityAsync(
                        Uri serviceName,
                        string instance,
                        string testName,
                        DateTimeOffset captured,
                        TimeSpan duration,
                        string location,
                        bool success,
                        CancellationToken cancellationToken,
                        string message = null)
        {
            if (!IsEnabled || cancellationToken.IsCancellationRequested)
            {
                return Task.FromResult(1);
            }

            var at = new AvailabilityTelemetry(testName, captured, duration, location, success, message);

            at.Properties.Add("Service", serviceName?.OriginalString);
            at.Properties.Add("Instance", instance);

            telemetryClient.TrackAvailability(at);

            return Task.FromResult(0);
        }

        /// <summary>
        /// Calls AI to report health.
        /// </summary>
        /// <param name="entityType">Scope of health evaluation (Cluster, Node, etc.).</param>
        /// <param name="propertyName">Value of the property.</param>
        /// <param name="state">Health state.</param>
        /// <param name="unhealthyEvaluations">Unhealthy evaluations aggregated description.</param>
        /// <param name="source">Source of emission.</param>
        /// <param name="cancellationToken">CancellationToken instance.</param>
        /// <param name="serviceName">Optional: TraceTelemetry context cloud service name.</param>
        /// <param name="instanceName">Optional: TraceTelemetry context cloud instance name.</param>
        /// <returns>A <see cref="Task"/> representing the asynchronous operation.</returns>
        public Task ReportHealthAsync(
                        EntityType entityType,
                        string propertyName,
                        HealthState state,
                        string unhealthyEvaluations,
                        string source,
                        CancellationToken cancellationToken,
                        string serviceName = null,
                        string instanceName = null)
        {
            if (!IsEnabled || cancellationToken.IsCancellationRequested)
            {
                return Task.FromResult(1);
            }

            try
            {
                cancellationToken.ThrowIfCancellationRequested();

                var sev = (state == HealthState.Error) ? SeverityLevel.Error
                                    : (state == HealthState.Warning) ? SeverityLevel.Warning : SeverityLevel.Information;

                string healthInfo = string.Empty;

                if (!string.IsNullOrWhiteSpace(unhealthyEvaluations))
                {
                    healthInfo += $"{Environment.NewLine}{unhealthyEvaluations}";
                }

                var tt = new TraceTelemetry($"Service Fabric Health report - {Enum.GetName(typeof(EntityType), entityType)}: {Enum.GetName(typeof(HealthState), state)} -> {source}:{propertyName}{healthInfo}", sev);
                tt.Context.Cloud.RoleName = serviceName;
                tt.Context.Cloud.RoleInstance = instanceName;

                telemetryClient.TrackTrace(tt);
            }
            catch (Exception e)
            {
                logger.LogWarning($"Unhandled exception in TelemetryClient.ReportHealthAsync:{Environment.NewLine}{e}");
                throw;
            }

            return Task.FromResult(0);
        }

       /// <summary>
       /// Sends metrics to a telemetry service.
       /// </summary>
       /// <typeparam name="T">type of data.</typeparam>
       /// <param name="name">name of metric.</param>
       /// <param name="value">value of metric.</param>
       /// <param name="source">source of event.</param>
       /// <param name="cancellationToken">cancellation token.</param>
       /// <returns>A Task of bool.</returns>
        public async Task<bool> ReportMetricAsync<T>(
                                    string name,
                                    T value,
                                    string source,
                                    CancellationToken cancellationToken)
        {
            if (!IsEnabled || cancellationToken.IsCancellationRequested)
            {
                return false;
            }

            TraceTelemetry tt = new TraceTelemetry(name, SeverityLevel.Information);

            telemetryClient?.TrackTrace(tt);

            return await Task.FromResult(true);
        }

        /// <summary>
        /// Reports a metric to a telemetry service.
        /// </summary>
        /// <param name="telemetryData">TelemetryData instance.</param>
        /// <param name="cancellationToken">Cancellation token.</param>
        /// <returns>A task.</returns>
        public Task ReportMetricAsync(TelemetryData telemetryData, CancellationToken cancellationToken)
        {
            if (telemetryData == null)
            {
                return Task.CompletedTask;
            }

            Dictionary<string, string> properties = new Dictionary<string, string>
            {
                { "Application", telemetryData.ApplicationName ?? string.Empty },
                { "ServiceName", telemetryData.ServiceName ?? string.Empty },
                { "SystemServiceProcessName", telemetryData.ProcessName ?? string.Empty },
                { "ClusterId", telemetryData.ClusterId ?? string.Empty },
                { "ErrorCode", telemetryData.Code ?? string.Empty },
                { "Description", telemetryData.Description ?? string.Empty },
                { "HealthState", Enum.GetName(typeof(HealthState), telemetryData.HealthState) },
                { "Metric", telemetryData.Metric ?? string.Empty },
                { "NodeName", telemetryData.NodeName ?? string.Empty },
                { "ObserverName", telemetryData.ObserverName ?? string.Empty },
                { "Partition", telemetryData.PartitionId != null ? telemetryData.PartitionId.ToString() : string.Empty },
                { "Replica", telemetryData.ReplicaId.ToString() },
                { "Source", telemetryData.Source ?? string.Empty },
                { "Value", telemetryData.Value.ToString() },
            };

            telemetryClient.TrackEvent(RepairConstants.EventSourceEventName, properties);
            return Task.CompletedTask;
        }

        /// <summary>
        /// Calls AI to report a metric.
        /// </summary>
        /// <param name="name">Name of the metric.</param>
        /// <param name="value">Value of the property.</param>
        /// <param name="properties">IDictionary&lt;string&gt;,&lt;string&gt; containing name/value pairs of additional properties.</param>
        /// <param name="cancellationToken">CancellationToken instance.</param>
        /// <returns>A <see cref="Task"/> representing the asynchronous operation.</returns>
        public Task ReportMetricAsync(
                        string name,
                        long value,
                        IDictionary<string, string> properties,
                        CancellationToken cancellationToken)
        {
            if (!IsEnabled || cancellationToken.IsCancellationRequested)
            {
                return Task.FromResult(1);
            }

            _ = telemetryClient.GetMetric(name).TrackValue(value, string.Join(";", properties));

            return Task.FromResult(0);
        }

        /// <summary>
        /// Calls AI to report a metric.
        /// </summary>
        /// <param name="role">Name of the service.</param>
        /// <param name="partition">Guid of the partition.</param>
        /// <param name="name">Name of the metric.</param>
        /// <param name="value">Value if the metric.</param>
        /// <param name="cancellationToken">CancellationToken instance.</param>
        /// <returns>A <see cref="Task"/> representing the asynchronous operation.</returns>
        public Task ReportMetricAsync(
                        string role,
                        Guid partition,
                        string name,
                        long value,
                        CancellationToken cancellationToken)
        {
            return ReportMetricAsync(role, partition.ToString(), name, value, 1, value, value, value, 0.0, null, cancellationToken);
        }

        /// <summary>
        /// Calls AI to report a metric.
        /// </summary>
        /// <param name="role">Name of the service.</param>
        /// <param name="id">Replica or Instance identifier.</param>
        /// <param name="name">Name of the metric.</param>
        /// <param name="value">Value if the metric.</param>
        /// <param name="cancellationToken">CancellationToken instance.</param>
        /// <returns>A <see cref="Task"/> representing the asynchronous operation.</returns>
        public async Task ReportMetricAsync(
                            string role,
                            long id,
                            string name,
                            long value,
                            CancellationToken cancellationToken)
        {
            await ReportMetricAsync(role, id.ToString(), name, value, 1, value, value, value, 0.0, null, cancellationToken);
        }

        /// <summary>
        /// Calls AI to report a metric.
        /// </summary>
        /// <param name="roleName">Name of the role. Usually the service name.</param>
        /// <param name="instance">Instance identifier.</param>
        /// <param name="name">Name of the metric.</param>
        /// <param name="value">Value if the metric.</param>
        /// <param name="count">Number of samples for this metric.</param>
        /// <param name="min">Minimum value of the samples.</param>
        /// <param name="max">Maximum value of the samples.</param>
        /// <param name="sum">Sum of all of the samples.</param>
        /// <param name="deviation">Standard deviation of the sample set.</param>
        /// <param name="properties">IDictionary&lt;string&gt;,&lt;string&gt; containing name/value pairs of additional properties.</param>
        /// <param name="cancellationToken">CancellationToken instance.</param>
        /// <returns>A <see cref="Task"/> representing the asynchronous operation.</returns>
        public Task ReportMetricAsync(
                        string roleName,
                        string instance,
                        string name,
                        long value,
                        int count,
                        long min,
                        long max,
                        long sum,
                        double deviation,
                        IDictionary<string, string> properties,
                        CancellationToken cancellationToken)
        {
            if (!IsEnabled || cancellationToken.IsCancellationRequested)
            {
                return Task.FromResult(false);
            }

            var mt = new MetricTelemetry(name, value)
            {
                Count = count,
                Min = min,
                Max = max,
                StandardDeviation = deviation,
            };

            mt.Context.Cloud.RoleName = roleName;
            mt.Context.Cloud.RoleInstance = instance;

            // Set the properties.
            if (properties != null)
            {
                foreach (var prop in properties)
                {
                    mt.Properties.Add(prop);
                }
            }

            // Track the telemetry.
            telemetryClient.TrackMetric(mt);

            return Task.FromResult(0);
        }
    }
}<|MERGE_RESOLUTION|>--- conflicted
+++ resolved
@@ -33,10 +33,6 @@
         /// </summary>
         public string Key
         {
-<<<<<<< HEAD
-            logger = new Logger("TelemetryLog");
-            telemetryClient = new TelemetryClient(new TelemetryConfiguration() { InstrumentationKey = key });
-=======
             get => throw new NotSupportedException("Key unsupported for ApplicationInsights (InstrumentationKey is deprecated). Use ConnectionString instead.");
             set => throw new NotSupportedException("Key unsupported for ApplicationInsights (InstrumentationKey is deprecated). Use ConnectionString instead.");
         }
@@ -45,7 +41,6 @@
         {
             logger = new Logger("TelemetryLog");
             telemetryClient = new TelemetryClient(new TelemetryConfiguration() { ConnectionString = connectionString });
->>>>>>> e19058ce
         }
 
         /// <summary>
